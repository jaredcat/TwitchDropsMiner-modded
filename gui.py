from __future__ import annotations

import re
import sys
import ctypes
import asyncio
import logging
import webbrowser
import tkinter as tk
from collections import abc
from math import log10, ceil
from dataclasses import dataclass
from tkinter.font import Font, nametofont
from functools import partial, cached_property
from datetime import datetime, timedelta, timezone
from tkinter import Tk, ttk, StringVar, DoubleVar, IntVar
from typing import Any, Union, Tuple, TypedDict, NoReturn, Generic, TYPE_CHECKING

import pystray
from yarl import URL
from PIL.ImageTk import PhotoImage
from PIL import Image as Image_module

if sys.platform == "win32":
    import win32api
    import win32con
    import win32gui

from translate import _
from cache import ImageCache
from exceptions import ExitRequest
from utils import resource_path, set_root_icon, Game, _T
from constants import (
    SELF_PATH, OUTPUT_FORMATTER, WS_TOPICS_LIMIT, MAX_WEBSOCKETS, WINDOW_TITLE, State
)
if sys.platform == "win32":
    from registry import RegistryKey, ValueType


if TYPE_CHECKING:
    from twitch import Twitch
    from channel import Channel
    from settings import Settings
    from inventory import DropsCampaign, TimedDrop


TK_PADDING = Union[int, Tuple[int, int], Tuple[int, int, int], Tuple[int, int, int, int]]
DIGITS = ceil(log10(WS_TOPICS_LIMIT))


######################
# GUI ELEMENTS START #
######################


class _TKOutputHandler(logging.Handler):
    def __init__(self, output: GUIManager):
        super().__init__()
        self._output = output

    def emit(self, record):
        self._output.print(self.format(record))


class PlaceholderEntry(ttk.Entry):
    def __init__(
        self,
        master: ttk.Widget,
        *args: Any,
        placeholder: str,
        prefill: str = '',
        placeholdercolor: str = "grey60",
        **kwargs: Any,
    ):
        super().__init__(master, *args, **kwargs)
        self._prefill: str = prefill
        self._show: str = kwargs.get("show", '')
        self._text_color: str = kwargs.get("foreground", '')
        self._ph_color: str = placeholdercolor
        self._ph_text: str = placeholder
        self.bind("<FocusIn>", self._focus_in)
        self.bind("<FocusOut>", self._focus_out)
        if isinstance(self, ttk.Combobox):
            # only bind this for comboboxes
            self.bind("<<ComboboxSelected>>", self._combobox_select)
        self._ph: bool = False
        self._insert_placeholder()

    def _insert_placeholder(self) -> None:
        """
        If we're empty, insert a placeholder, set placeholder text color and make sure it's shown.
        If we're not empty, leave the box as is.
        """
        if not super().get():
            self._ph = True
            super().config(foreground=self._ph_color, show='')
            super().insert("end", self._ph_text)

    def _remove_placeholder(self) -> None:
        """
        If we've had a placeholder, clear the box and set normal text colour and show.
        """
        if self._ph:
            self._ph = False
            super().delete(0, "end")
            super().config(foreground=self._text_color, show=self._show)
            if self._prefill:
                super().insert("end", self._prefill)

    def _focus_in(self, event: tk.Event[PlaceholderEntry]) -> None:
        self._remove_placeholder()

    def _focus_out(self, event: tk.Event[PlaceholderEntry]) -> None:
        self._insert_placeholder()

    def _combobox_select(self, event: tk.Event[PlaceholderEntry]):
        # combobox clears and inserts the selected value internally, bypassing the insert method.
        # disable the placeholder flag and set the color here, so _focus_in doesn't clear the entry
        self._ph = False
        super().config(foreground=self._text_color, show=self._show)

    def _store_option(
        self, options: dict[str, object], name: str, attr: str, *, remove: bool = False
    ) -> None:
        if name in options:
            if remove:
                value = options.pop(name)
            else:
                value = options[name]
            setattr(self, attr, value)

    def configure(self, *args: Any, **kwargs: Any) -> Any:
        options: dict[str, Any] = {}
        if args and args[0] is not None:
            options.update(args[0])
        if kwargs:
            options.update(kwargs)
        self._store_option(options, "show", "_show")
        self._store_option(options, "foreground", "_text_color")
        self._store_option(options, "placeholder", "_ph_text", remove=True)
        self._store_option(options, "prefill", "_prefill", remove=True)
        self._store_option(options, "placeholdercolor", "_ph_color", remove=True)
        return super().configure(**kwargs)

    def config(self, *args: Any, **kwargs: Any) -> Any:
        # because 'config = configure' makes mypy complain
        self.configure(*args, **kwargs)

    def get(self) -> str:
        if self._ph:
            return ''
        return super().get()

    def insert(self, index: tk._EntryIndex, content: str) -> None:
        # when inserting into the entry externally, disable the placeholder flag
        if not content:
            # if an empty string was passed in
            return
        self._remove_placeholder()
        super().insert(index, content)

    def delete(self, first: tk._EntryIndex, last: tk._EntryIndex | None = None) -> None:
        super().delete(first, last)
        self._insert_placeholder()

    def clear(self) -> None:
        self.delete(0, "end")

    def replace(self, content: str) -> None:
        super().delete(0, "end")
        self.insert("end", content)


class PlaceholderCombobox(PlaceholderEntry, ttk.Combobox):
    pass


class PaddedListbox(tk.Listbox):
    def __init__(self, master: ttk.Widget, *args, padding: TK_PADDING = (0, 0, 0, 0), **kwargs):
        # we place the listbox inside a frame with the same background
        # this means we need to forward the 'grid' method to the frame, not the listbox
        self._frame = tk.Frame(master)
        self._frame.rowconfigure(0, weight=1)
        self._frame.columnconfigure(0, weight=1)
        super().__init__(self._frame)
        # mimic default listbox style with sunken relief and borderwidth of 1
        if "relief" not in kwargs:
            kwargs["relief"] = "sunken"
        if "borderwidth" not in kwargs:
            kwargs["borderwidth"] = 1
        self.configure(*args, padding=padding, **kwargs)

    def grid(self, *args, **kwargs):
        return self._frame.grid(*args, **kwargs)

    def grid_remove(self) -> None:
        return self._frame.grid_remove()

    def grid_info(self) -> tk._GridInfo:
        return self._frame.grid_info()

    def grid_forget(self) -> None:
        return self._frame.grid_forget()

    def configure(self, *args: Any, **kwargs: Any) -> Any:
        options = {}
        if args and args[0] is not None:
            options.update(args[0])
        if kwargs:
            options.update(kwargs)
        # NOTE on processed options:
        # • relief is applied to the frame only
        # • background is copied, so that both listbox and frame change color
        # • borderwidth is applied to the frame only
        # bg is folded into background for easier processing
        if "bg" in options:
            options["background"] = options.pop("bg")
        frame_options = {}
        if "relief" in options:
            frame_options["relief"] = options.pop("relief")
        if "background" in options:
            frame_options["background"] = options["background"]  # copy
        if "borderwidth" in options:
            frame_options["borderwidth"] = options.pop("borderwidth")
        self._frame.configure(frame_options)
        # update padding
        if "padding" in options:
            padding: TK_PADDING = options.pop("padding")
            padx1: tk._ScreenUnits
            padx2: tk._ScreenUnits
            pady1: tk._ScreenUnits
            pady2: tk._ScreenUnits
            if not isinstance(padding, tuple) or len(padding) == 1:
                if isinstance(padding, tuple):
                    padding = padding[0]
                padx1 = padx2 = pady1 = pady2 = padding
            elif len(padding) == 2:
                padx1 = padx2 = padding[0]
                pady1 = pady2 = padding[1]
            elif len(padding) == 3:
                padx1, padx2 = padding[0], padding[1]
                pady1 = pady2 = padding[2]  # type: ignore
            else:
                padx1, padx2, pady1, pady2 = padding  # type: ignore
            super().grid(column=0, row=0, padx=(padx1, padx2), pady=(pady1, pady2), sticky="nsew")
        else:
            super().grid(column=0, row=0, sticky="nsew")
        # listbox uses flat relief to blend in with the inside of the frame
        options["relief"] = "flat"
        return super().configure(options)

    def config(self, *args: Any, **kwargs: Any) -> Any:
        # because 'config = configure' makes mypy complain
        self.configure(*args, **kwargs)


class MouseOverLabel(ttk.Label):
    def __init__(self, *args, alt_text: str = '', reverse: bool = False, **kwargs) -> None:
        self._org_text: str = kwargs.get("text", '')
        self._alt_text: str = alt_text
        super().__init__(*args, **kwargs)
        if reverse:
            self.bind("<Enter>", lambda e: self.config(text=self._org_text))
            self.bind("<Leave>", lambda e: self.config(text=self._alt_text))
            self.config(text=self._alt_text)
        else:
            self.bind("<Enter>", lambda e: self.config(text=self._alt_text))
            self.bind("<Leave>", lambda e: self.config(text=self._org_text))


class LinkLabel(ttk.Label):
    def __init__(self, *args, link: str, **kwargs) -> None:
        self._link: str = link
        # style provides font and foreground color
        if "style" not in kwargs:
            kwargs["style"] = "Link.TLabel"
        elif not kwargs["style"]:
            super().__init__(*args, **kwargs)
            return
        if "cursor" not in kwargs:
            kwargs["cursor"] = "hand2"
        if "padding" not in kwargs:
            # W, N, E, S
            kwargs["padding"] = (0, 2, 0, 2)
        super().__init__(*args, **kwargs)
        self.bind("<ButtonRelease-1>", self.webopen(self._link))

    def webopen(self, url: str):
        return lambda e: webbrowser.open_new_tab(url)


class SelectMenu(tk.Menubutton, Generic[_T]):
    def __init__(
        self,
        master: tk.Misc,
        *args: Any,
        tearoff: bool = False,
        options: dict[str, _T],
        command: abc.Callable[[_T], Any] | None = None,
        default: str | None = None,
        relief: tk._Relief = "solid",
        background: tk._Color = "white",
        **kwargs: Any,
    ):
        width = max((len(k) for k in options.keys()), default=20)
        super().__init__(
            master, *args, background=background, relief=relief, width=width, **kwargs
        )
        self._menu_options: dict[str, _T] = options
        self._command = command
        self.menu = tk.Menu(self, tearoff=tearoff)
        self.config(menu=self.menu)
        for name in options.keys():
            self.menu.add_command(label=name, command=partial(self._select, name))
        if default is not None and default in self._menu_options:
            self.config(text=default)

    def _select(self, option: str) -> None:
        self.config(text=option)
        if self._command is not None:
            self._command(self._menu_options[option])

    def get(self) -> _T:
        return self._menu_options[self.cget("text")]


###########################################
# GUI ELEMENTS END / GUI DEFINITION START #
###########################################


class StatusBar:
    def __init__(self, manager: GUIManager, master: ttk.Widget):
        frame = ttk.LabelFrame(master, text=_("gui", "status", "name"), padding=(4, 0, 4, 4))
        frame.grid(column=0, row=0, columnspan=3, sticky="nsew", padx=2)
        self._label = ttk.Label(frame)
        self._label.grid(column=0, row=0, sticky="nsew")

    def update(self, text: str):
        self._label.config(text=text)

    def clear(self):
        self._label.config(text='')


class _WSEntry(TypedDict):
    status: str
    topics: int


class WebsocketStatus:
    def __init__(self, manager: GUIManager, master: ttk.Widget):
        frame = ttk.LabelFrame(master, text=_("gui", "websocket", "name"), padding=(4, 0, 4, 4))
        frame.grid(column=0, row=1, sticky="nsew", padx=2)
        self._status_var = StringVar(frame)
        self._topics_var = StringVar(frame)
        ttk.Label(
            frame,
            text='\n'.join(
                _("gui", "websocket", "websocket").format(id=i)
                for i in range(1, MAX_WEBSOCKETS + 1)
            ),
            style="MS.TLabel",
        ).grid(column=0, row=0)
        ttk.Label(
            frame,
            textvariable=self._status_var,
            width=16,
            justify="left",
            style="MS.TLabel",
        ).grid(column=1, row=0)
        ttk.Label(
            frame,
            textvariable=self._topics_var,
            width=(DIGITS * 2 + 1),
            justify="right",
            style="MS.TLabel",
        ).grid(column=2, row=0)
        self._items: dict[int, _WSEntry | None] = {i: None for i in range(MAX_WEBSOCKETS)}
        self._update()

    def update(self, idx: int, status: str | None = None, topics: int | None = None):
        if status is None and topics is None:
            raise TypeError("You need to provide at least one of: status, topics")
        entry = self._items.get(idx)
        if entry is None:
            entry = self._items[idx] = _WSEntry(
                status=_("gui", "websocket", "disconnected"), topics=0
            )
        if status is not None:
            entry["status"] = status
        if topics is not None:
            entry["topics"] = topics
        self._update()

    def remove(self, idx: int):
        if idx in self._items:
            del self._items[idx]
            self._update()

    def _update(self):
        status_lines: list[str] = []
        topic_lines: list[str] = []
        for idx in range(MAX_WEBSOCKETS):
            if (item := self._items.get(idx)) is None:
                status_lines.append('')
                topic_lines.append('')
            else:
                status_lines.append(item["status"])
                topic_lines.append(f"{item['topics']:>{DIGITS}}/{WS_TOPICS_LIMIT}")
        self._status_var.set('\n'.join(status_lines))
        self._topics_var.set('\n'.join(topic_lines))


@dataclass
class LoginData:
    username: str
    password: str
    token: str


class LoginForm:
    def __init__(self, manager: GUIManager, master: ttk.Widget):
        self._manager = manager
        self._var = StringVar(master)
        frame = ttk.LabelFrame(master, text=_("gui", "login", "name"), padding=(4, 0, 4, 4))
        frame.grid(column=1, row=1, sticky="nsew", padx=2)
        frame.columnconfigure(0, weight=2)
        frame.columnconfigure(1, weight=1)
        frame.rowconfigure(4, weight=1)
        ttk.Label(frame, text=_("gui", "login", "labels")).grid(column=0, row=0)
        ttk.Label(frame, textvariable=self._var, justify="center").grid(column=1, row=0)
        self._login_entry = PlaceholderEntry(frame, placeholder=_("gui", "login", "username"))
        # self._login_entry.grid(column=0, row=1, columnspan=2)
        self._pass_entry = PlaceholderEntry(
            frame, placeholder=_("gui", "login", "password"), show='•'
        )
        # self._pass_entry.grid(column=0, row=2, columnspan=2)
        self._token_entry = PlaceholderEntry(frame, placeholder=_("gui", "login", "twofa_code"))
        # self._token_entry.grid(column=0, row=3, columnspan=2)

        self._confirm = asyncio.Event()
        self._button = ttk.Button(
            frame, text=_("gui", "login", "button"), command=self._confirm.set, state="disabled"
        )
        self._button.grid(column=0, row=4, columnspan=2)
        self.update(_("gui", "login", "logged_out"), None)

    def clear(self, login: bool = False, password: bool = False, token: bool = False):
        clear_all = not login and not password and not token
        if login or clear_all:
            self._login_entry.clear()
        if password or clear_all:
            self._pass_entry.clear()
        if token or clear_all:
            self._token_entry.clear()

    async def wait_for_login_press(self) -> None:
        self._confirm.clear()
        try:
            self._button.config(state="normal")
            await self._manager.coro_unless_closed(self._confirm.wait())
        finally:
            self._button.config(state="disabled")

    async def ask_login(self) -> LoginData:
        self.update(_("gui", "login", "required"), None)
        # ensure the window isn't hidden into tray when this runs
        self._manager.tray.restore()
        while True:
            self._manager.print(_("gui", "login", "request"))
            await self.wait_for_login_press()
            login_data = LoginData(
                self._login_entry.get().strip(),
                self._pass_entry.get(),
                self._token_entry.get().strip(),
            )
            # basic input data validation: 3-25 characters in length, only ascii and underscores
            if (
                not 3 <= len(login_data.username) <= 25
                and re.match(r'^[a-zA-Z0-9_]+$', login_data.username)
            ):
                self.clear(login=True)
                continue
            if len(login_data.password) < 8:
                self.clear(password=True)
                continue
            if login_data.token and len(login_data.token) < 6:
                self.clear(token=True)
                continue
            return login_data

    async def ask_enter_code(self, user_code: str) -> None:
        self.update(_("gui", "login", "required"), None)
        # ensure the window isn't hidden into tray when this runs
        self._manager.tray.restore()
        self._manager.print(_("gui", "login", "request"))
        await self.wait_for_login_press()
        self._manager.print(f"Enter this code on the Twitch's device activation page: {user_code}")
        webbrowser.open_new_tab("https://www.twitch.tv/activate")

    def update(self, status: str, user_id: int | None):
        if user_id is not None:
            user_str = str(user_id)
        else:
            user_str = "-"
        self._var.set(f"{status}\n{user_str}")


class _BaseVars(TypedDict):
    progress: DoubleVar
    percentage: StringVar
    remaining: StringVar


class _CampaignVars(_BaseVars):
    name: StringVar
    game: StringVar


class _DropVars(_BaseVars):
    rewards: StringVar


class _ProgressVars(TypedDict):
    campaign: _CampaignVars
    drop: _DropVars


class CampaignProgress:
    BAR_LENGTH = 420

    def __init__(self, manager: GUIManager, master: ttk.Widget):
        self._manager = manager
        self._vars: _ProgressVars = {
            "campaign": {
                "name": StringVar(master),  # campaign name
                "game": StringVar(master),  # game name
                "progress": DoubleVar(master),  # controls the progress bar
                "percentage": StringVar(master),  # percentage display string
                "remaining": StringVar(master),  # time remaining string, filled via _update_time
            },
            "drop": {
                "rewards": StringVar(master),  # drop rewards
                "progress": DoubleVar(master),  # as above
                "percentage": StringVar(master),  # as above
                "remaining": StringVar(master),  # as above
            },
        }
        self._frame = frame = ttk.LabelFrame(
            master, text=_("gui", "progress", "name"), padding=(4, 0, 4, 4)
        )
        frame.grid(column=0, row=2, columnspan=2, sticky="nsew", padx=2)
        frame.columnconfigure(0, weight=2)
        frame.columnconfigure(1, weight=1)
        game_campaign = ttk.Frame(frame)
        game_campaign.grid(column=0, row=0, columnspan=2, sticky="nsew")
        game_campaign.columnconfigure(0, weight=1)
        game_campaign.columnconfigure(1, weight=1)
        ttk.Label(game_campaign, text=_("gui", "progress", "game")).grid(column=0, row=0)
        ttk.Label(game_campaign, textvariable=self._vars["campaign"]["game"]).grid(column=0, row=1)
        ttk.Label(game_campaign, text=_("gui", "progress", "campaign")).grid(column=1, row=0)
        ttk.Label(game_campaign, textvariable=self._vars["campaign"]["name"]).grid(column=1, row=1)
        ttk.Label(
            frame, text=_("gui", "progress", "campaign_progress")
        ).grid(column=0, row=2, rowspan=2)
        ttk.Label(frame, textvariable=self._vars["campaign"]["percentage"]).grid(column=1, row=2)
        ttk.Label(frame, textvariable=self._vars["campaign"]["remaining"]).grid(column=1, row=3)
        ttk.Progressbar(
            frame,
            mode="determinate",
            length=self.BAR_LENGTH,
            maximum=1,
            variable=self._vars["campaign"]["progress"],
        ).grid(column=0, row=4, columnspan=2)
        ttk.Separator(
            frame, orient="horizontal"
        ).grid(row=5, columnspan=2, sticky="ew", pady=(4, 0))
        ttk.Label(frame, text=_("gui", "progress", "drop")).grid(column=0, row=6, columnspan=2)
        ttk.Label(
            frame, textvariable=self._vars["drop"]["rewards"]
        ).grid(column=0, row=7, columnspan=2)
        ttk.Label(
            frame, text=_("gui", "progress", "drop_progress")
        ).grid(column=0, row=8, rowspan=2)
        ttk.Label(frame, textvariable=self._vars["drop"]["percentage"]).grid(column=1, row=8)
        ttk.Label(frame, textvariable=self._vars["drop"]["remaining"]).grid(column=1, row=9)
        ttk.Progressbar(
            frame,
            mode="determinate",
            length=self.BAR_LENGTH,
            maximum=1,
            variable=self._vars["drop"]["progress"],
        ).grid(column=0, row=10, columnspan=2)
        self._drop: TimedDrop | None = None
        self._timer_task: asyncio.Task[None] | None = None
        self.display(None)

    @staticmethod
    def _divmod(minutes: int, seconds: int) -> tuple[int, int]:
        if seconds < 60 and minutes > 0:
            minutes -= 1
        hours, minutes = divmod(minutes, 60)
        return (hours, minutes)

    def _update_time(self, seconds: int):
        drop = self._drop
        if drop is not None:
            drop_minutes = drop.remaining_minutes
            campaign_minutes = drop.campaign.remaining_minutes
        else:
            drop_minutes = 0
            campaign_minutes = 0
        drop_vars: _DropVars = self._vars["drop"]
        campaign_vars: _CampaignVars = self._vars["campaign"]
        dseconds = seconds % 60
        hours, minutes = self._divmod(drop_minutes, seconds)
        drop_vars["remaining"].set(
            _("gui", "progress", "remaining").format(time=f"{hours:>2}:{minutes:02}:{dseconds:02}")
        )
        hours, minutes = self._divmod(campaign_minutes, seconds)
        campaign_vars["remaining"].set(
            _("gui", "progress", "remaining").format(time=f"{hours:>2}:{minutes:02}:{dseconds:02}")
        )

    async def _timer_loop(self):
        seconds = 60
        self._update_time(seconds)
        while seconds > 0:
            await asyncio.sleep(1)
            seconds -= 1
            self._update_time(seconds)
        self._timer_task = None

    def start_timer(self):
        self._manager.print(f"Progress: {self._drop.current_minutes}/{self._drop.required_minutes} - {self._drop.campaign}")
        if self._timer_task is None:
            if self._drop is None or self._drop.remaining_minutes <= 0:
                # if we're starting the timer at 0 drop minutes,
                # all we need is a single instant time update setting seconds to 60,
                # to avoid substracting a minute from campaign minutes
                self._update_time(60)
            else:
                self._timer_task = asyncio.create_task(self._timer_loop())

    def stop_timer(self):
        if self._timer_task is not None:
            self._timer_task.cancel()
            self._timer_task = None

    def display(self, drop: TimedDrop | None, *, countdown: bool = True, subone: bool = False):
        self._drop = drop
        vars_drop = self._vars["drop"]
        vars_campaign = self._vars["campaign"]
        self.stop_timer()
        if drop is None:
            # clear the drop display
            vars_drop["rewards"].set("...")
            vars_drop["progress"].set(0.0)
            vars_drop["percentage"].set("-%")
            vars_campaign["name"].set("...")
            vars_campaign["game"].set("...")
            vars_campaign["progress"].set(0.0)
            vars_campaign["percentage"].set("-%")
            self._update_time(0)
            return
        vars_drop["rewards"].set(drop.rewards_text())
        vars_drop["progress"].set(drop.progress)
        vars_drop["percentage"].set(f"{drop.progress:6.1%}")
        campaign = drop.campaign
        vars_campaign["name"].set(campaign.name)
        vars_campaign["game"].set(campaign.game.name)
        vars_campaign["progress"].set(campaign.progress)
        vars_campaign["percentage"].set(
            f"{campaign.progress:6.1%} ({campaign.claimed_drops}/{campaign.total_drops})"
        )
        if countdown:
            # restart our seconds update timer
            self.start_timer()
        elif subone:
            # display the current remaining time at 0 seconds (after substracting the minute)
            # this is because the watch loop will substract this minute
            # right after the first watch payload returns with a time update
            self._update_time(0)
        else:
            # display full time with no substracting
            self._update_time(60)


class ConsoleOutput:
    def __init__(self, manager: GUIManager, master: ttk.Widget):
        frame = ttk.LabelFrame(master, text=_("gui", "output"), padding=(4, 0, 4, 4))
        frame.grid(column=0, row=3, columnspan=3, sticky="nsew", padx=2)
        # tell master frame that the containing row can expand
        master.rowconfigure(3, weight=1)
        frame.rowconfigure(0, weight=1)  # let the frame expand
        frame.columnconfigure(0, weight=1)
        xscroll = ttk.Scrollbar(frame, orient="horizontal")
        yscroll = ttk.Scrollbar(frame, orient="vertical")
        self._text = tk.Text(
            frame,
            width=52,
            height=10,
            wrap="none",
            state="disabled",
            exportselection=False,
            xscrollcommand=xscroll.set,
            yscrollcommand=yscroll.set,
        )
        xscroll.config(command=self._text.xview)
        yscroll.config(command=self._text.yview)
        self._text.grid(column=0, row=0, sticky="nsew")
        xscroll.grid(column=0, row=1, sticky="ew")
        yscroll.grid(column=1, row=0, sticky="ns")

    def print(self, message: str):
        stamp = datetime.now().strftime("%X")
        if '\n' in message:
            message = message.replace('\n', f"\n{stamp}: ")
        self._text.config(state="normal")
        self._text.insert("end", f"{stamp}: {message}\n")
        self._text.see("end")  # scroll to the newly added line
        self._text.config(state="disabled")


class _Buttons(TypedDict):
    frame: ttk.Frame
    switch: ttk.Button
    load_points: ttk.Button


class ChannelList:
    def __init__(self, manager: GUIManager, master: ttk.Widget):
        self._manager = manager
        frame = ttk.LabelFrame(master, text=_("gui", "channels", "name"), padding=(4, 0, 4, 4))
        frame.grid(column=2, row=1, rowspan=2, sticky="nsew", padx=2)
        # tell master frame that the containing column can expand
        master.columnconfigure(2, weight=1)
        frame.rowconfigure(1, weight=1)
        frame.columnconfigure(0, weight=1)
        buttons_frame = ttk.Frame(frame)
        self._buttons: _Buttons = {
            "frame": buttons_frame,
            "switch": ttk.Button(
                buttons_frame,
                text=_("gui", "channels", "switch"),
                state="disabled",
                command=manager._twitch.state_change(State.CHANNEL_SWITCH),
            ),
            "load_points": ttk.Button(
                buttons_frame, text=_("gui", "channels", "load_points"), command=self._load_points
            ),
        }
        buttons_frame.grid(column=0, row=0, columnspan=2)
        self._buttons["switch"].grid(column=0, row=0)
        self._buttons["load_points"].grid(column=1, row=0)
        scroll = ttk.Scrollbar(frame, orient="vertical")
        self._table = table = ttk.Treeview(
            frame,
            # columns definition is updated by _add_column
            yscrollcommand=scroll.set,
        )
        scroll.config(command=table.yview)
        table.grid(column=0, row=1, sticky="nsew")
        scroll.grid(column=1, row=1, sticky="ns")
        self._font = Font(frame, manager._style.lookup("Treeview", "font"))
        self._const_width: set[str] = set()
        table.tag_configure("watching", background="gray70")
        table.bind("<Button-1>", self._disable_column_resize)
        table.bind("<<TreeviewSelect>>", self._selected)
        self._add_column("#0", '', width=0)
        self._add_column(
            "channel", _("gui", "channels", "headings", "channel"), width=100, anchor='w'
        )
        self._add_column(
            "status",
            _("gui", "channels", "headings", "status"),
            width_template=[
                _("gui", "channels", "online"),
                _("gui", "channels", "pending"),
                _("gui", "channels", "offline"),
            ],
        )
        self._add_column("game", _("gui", "channels", "headings", "game"), width=50)
        self._add_column("drops", "🎁", width_template="✔")
        self._add_column(
            "viewers", _("gui", "channels", "headings", "viewers"), width_template="1234567"
        )
        self._add_column(
            "points", _("gui", "channels", "headings", "points"), width_template="1234567"
        )
        self._add_column("acl_base", "📋", width_template="✔")
        self._channel_map: dict[str, Channel] = {}

    def _add_column(
        self,
        cid: str,
        name: str,
        *,
        anchor: tk._Anchor = "center",
        width: int | None = None,
        width_template: str | list[str] | None = None,
    ):
        table = self._table
        # NOTE: we don't do this for the icon column
        if cid != "#0":
            # we need to save the column settings and headings before modifying the columns...
            columns: tuple[str, ...] = table.cget("columns") or ()
            column_settings: dict[str, tuple[str, tk._Anchor, int, int]] = {}
            for s_cid in columns:
                s_column = table.column(s_cid)
                assert s_column is not None
                s_heading = table.heading(s_cid)
                assert s_heading is not None
                column_settings[s_cid] = (
                    s_heading["text"], s_heading["anchor"], s_column["width"], s_column["minwidth"]
                )
            # ..., then add the column
            table.config(columns=columns + (cid,))
            # ..., and then restore column settings and headings afterwards
            for s_cid, (s_name, s_anchor, s_width, s_minwidth) in column_settings.items():
                table.heading(s_cid, text=s_name, anchor=s_anchor)
                table.column(s_cid, minwidth=s_minwidth, width=s_width, stretch=False)
        # set heading and column settings for the new column
        if width_template is not None:
            if isinstance(width_template, str):
                width = self._measure(width_template)
            else:
                width = max((self._measure(template) for template in width_template), default=20)
            self._const_width.add(cid)
        assert width is not None
        table.heading(cid, text=name, anchor=anchor)
        table.column(cid, minwidth=width, width=width, stretch=False)

    def _disable_column_resize(self, event):
        if self._table.identify_region(event.x, event.y) == "separator":
            return "break"

    def _selected(self, event):
        selection = self._table.selection()
        if selection:
            self._buttons["switch"].config(state="normal")
        else:
            self._buttons["switch"].config(state="disabled")

    def _load_points(self):
        # disable the button afterwards
        self._buttons["load_points"].config(state="disabled")
        asyncio.gather(*(ch.claim_bonus() for ch in self._manager._twitch.channels.values()))

    def _measure(self, text: str) -> int:
        # we need this because columns have 9-10 pixels of padding that cuts text off
        return self._font.measure(text) + 10

    def _redraw(self):
        # this forces a redraw that recalculates widget width
        self._table.event_generate("<<ThemeChanged>>")

    def _adjust_width(self, column: str, value: str):
        # causes the column to expand if the value's width is greater than the current width
        if column in self._const_width:
            return
        value_width = self._measure(value)
        curr_width = self._table.column(column, "width")
        if value_width > curr_width:
            self._table.column(column, width=value_width)
            self._redraw()

    def shrink(self):
        # causes the columns to shrink back after long values have been removed from it
        columns = self._table.cget("columns")
        iids = self._table.get_children()
        for column in columns:
            if column in self._const_width:
                continue
            if iids:
                # table has at least one item
                width = max(self._measure(self._table.set(i, column)) for i in iids)
                self._table.column(column, width=width)
            else:
                # no items - use minwidth
                minwidth = self._table.column(column, "minwidth")
                self._table.column(column, width=minwidth)
        self._redraw()

    def _set(self, iid: str, column: str, value: str):
        self._table.set(iid, column, value)
        self._adjust_width(column, value)

    def _insert(self, iid: str, values: dict[str, str]):
        to_insert: list[str] = []
        for cid in self._table.cget("columns"):
            value = values[cid]
            to_insert.append(value)
            self._adjust_width(cid, value)
        self._table.insert(parent='', index="end", iid=iid, values=to_insert)

    def clear_watching(self):
        for iid in self._table.tag_has("watching"):
            self._table.item(iid, tags='')

    def set_watching(self, channel: Channel):
        self.clear_watching()
        iid = channel.iid
        self._table.item(iid, tags="watching")
        self._table.see(iid)

    def get_selection(self) -> Channel | None:
        if not self._channel_map:
            return None
        selection = self._table.selection()
        if not selection:
            return None
        return self._channel_map[selection[0]]

    def clear_selection(self):
        self._table.selection_set('')

    def clear(self):
        iids = self._table.get_children()
        self._table.delete(*iids)
        self._channel_map.clear()
        self.shrink()

    def display(self, channel: Channel, *, add: bool = False):
        iid = channel.iid
        if not add and iid not in self._channel_map:
            # the channel isn't on the list and we're not supposed to add it
            return
        # ACL-based
        acl_based = "✔" if channel.acl_based else "❌"
        # status
        if channel.online:
            status = _("gui", "channels", "online")
        elif channel.pending_online:
            status = _("gui", "channels", "pending")
        else:
            status = _("gui", "channels", "offline")
        # game
        game = str(channel.game or '')
        # drops
        drops = "✔" if channel.drops_enabled else "❌"
        # viewers
        viewers = ''
        if channel.viewers is not None:
            viewers = str(channel.viewers)
        # points
        points = ''
        if channel.points is not None:
            points = str(channel.points)
        if iid in self._channel_map:
            self._set(iid, "game", game)
            self._set(iid, "drops", drops)
            self._set(iid, "status", status)
            self._set(iid, "viewers", viewers)
            self._set(iid, "acl_base", acl_based)
            if points != '':  # we still want to display 0
                self._set(iid, "points", points)
        elif add:
            self._channel_map[iid] = channel
            self._insert(
                iid,
                {
                    "game": game,
                    "drops": drops,
                    "points": points,
                    "status": status,
                    "viewers": viewers,
                    "acl_base": acl_based,
                    "channel": channel.name,
                },
            )

    def remove(self, channel: Channel):
        iid = channel.iid
        del self._channel_map[iid]
        self._table.delete(iid)


class TrayIcon:
    TITLE = "Twitch Drops Miner"

    def __init__(self, manager: GUIManager, master: ttk.Widget):
        self._manager = manager
        self.icon: pystray.Icon | None = None
        self.icon_image = Image_module.open(resource_path("pickaxe.ico"))
        self._button = ttk.Button(master, command=self.minimize, text=_("gui", "tray", "minimize"))
        self._button.grid(column=0, row=0, sticky="ne")

    def __del__(self) -> None:
        self.icon_image.close()

    def is_tray(self) -> bool:
        return self.icon is not None

    def get_title(self, drop: TimedDrop | None) -> str:
        if drop is None:
            return self.TITLE
        campaign = drop.campaign
        return (
            f"{self.TITLE}\n"
            f"{campaign.game.name}\n"
            f"{drop.rewards_text()} "
            f"{drop.progress:.1%} ({campaign.claimed_drops}/{campaign.total_drops})"
        )

    def start(self):
        if self.icon is None:
            loop = asyncio.get_running_loop()
            drop = self._manager.progress._drop

            # we need this because tray icon lives in a separate thread
            def bridge(func):
                return lambda: loop.call_soon_threadsafe(func)

            menu = pystray.Menu(
                pystray.MenuItem(_("gui", "tray", "show"), bridge(self.restore), default=True),
                pystray.Menu.SEPARATOR,
                pystray.MenuItem(_("gui", "tray", "quit"), bridge(self.quit)),
            )
            self.icon = pystray.Icon("twitch_miner", self.icon_image, self.get_title(drop), menu)
            self.icon.run_detached()

    def stop(self):
        if self.icon is not None:
            self.icon.stop()
            self.icon = None

    def quit(self):
        self._manager.close()

    def minimize(self):
        if not self.is_tray():
            self.start()
            self._manager._root.withdraw()

    def restore(self):
        if self.is_tray():
            self.stop()
        self._manager._root.deiconify()

    def notify(
        self, message: str, title: str | None = None, duration: float = 10
    ) -> asyncio.Task[None] | None:
        # do nothing if the user disabled notifications
        if not self._manager._twitch.settings.tray_notifications:
            return None
        if self.icon is not None:
            icon = self.icon

            async def notifier():
                icon.notify(message, title)
                await asyncio.sleep(duration)
                icon.remove_notification()

            return asyncio.create_task(notifier())
        return None

    def update_title(self, drop: TimedDrop | None):
        if self.icon is not None:
            self.icon.title = self.get_title(drop)


class Notebook:
    def __init__(self, manager: GUIManager, master: ttk.Widget):
        self._nb = ttk.Notebook(master)
        self._nb.grid(column=0, row=0, sticky="nsew")
        master.rowconfigure(0, weight=1)
        master.columnconfigure(0, weight=1)
        # prevent entries from being selected after switching tabs
        self._nb.bind("<<NotebookTabChanged>>", lambda event: manager._root.focus_set())

    def add_tab(self, widget: ttk.Widget, *, name: str, **kwargs):
        kwargs.pop("text", None)
        if "sticky" not in kwargs:
            kwargs["sticky"] = "nsew"
        self._nb.add(widget, text=name, **kwargs)

    def current_tab(self) -> int:
        return self._nb.index("current")

    def add_view_event(self, callback: abc.Callable[[tk.Event[ttk.Notebook]], Any]):
        self._nb.bind("<<NotebookTabChanged>>", callback, True)


class CampaignDisplay(TypedDict):
    frame: ttk.Frame
    status: ttk.Label


class InventoryOverview:
    def __init__(self, manager: GUIManager, master: ttk.Widget):
        self._manager = manager
        self._cache: ImageCache = manager._cache
        self._settings: Settings = manager._twitch.settings
        self._filters = {
            "linked": IntVar(master, 1),
            "upcoming": IntVar(master, 1),
            "expired": IntVar(master, 0),
            "excluded": IntVar(master, 0),
            "finished": IntVar(master, 0),
        }
        manager.tabs.add_view_event(self._on_tab_switched)
        # Filtering options
        filter_frame = ttk.LabelFrame(
            master, text=_("gui", "inventory", "filter", "name"), padding=(4, 0, 4, 4)
        )
        LABEL_SPACING = 20
        filter_frame.grid(column=0, row=0, columnspan=2, sticky="nsew")
        ttk.Label(
            filter_frame, text=_("gui", "inventory", "filter", "show"), padding=(0, 0, 10, 0)
        ).grid(column=0, row=0)
        icolumn = 0
        ttk.Checkbutton(
            filter_frame, variable=self._filters["linked"]
        ).grid(column=(icolumn := icolumn + 1), row=0)
        ttk.Label(
            filter_frame,
            text=_("gui", "inventory", "filter", "linked"),
            padding=(0, 0, LABEL_SPACING, 0),
        ).grid(column=(icolumn := icolumn + 1), row=0)
        ttk.Checkbutton(
            filter_frame, variable=self._filters["upcoming"]
        ).grid(column=(icolumn := icolumn + 1), row=0)
        ttk.Label(
            filter_frame,
            text=_("gui", "inventory", "filter", "upcoming"),
            padding=(0, 0, LABEL_SPACING, 0),
        ).grid(column=(icolumn := icolumn + 1), row=0)
        ttk.Checkbutton(
            filter_frame, variable=self._filters["expired"]
        ).grid(column=(icolumn := icolumn + 1), row=0)
        ttk.Label(
            filter_frame,
            text=_("gui", "inventory", "filter", "expired"),
            padding=(0, 0, LABEL_SPACING, 0),
        ).grid(column=(icolumn := icolumn + 1), row=0)
        ttk.Checkbutton(
            filter_frame, variable=self._filters["excluded"]
        ).grid(column=(icolumn := icolumn + 1), row=0)
        ttk.Label(
            filter_frame,
            text=_("gui", "inventory", "filter", "excluded"),
            padding=(0, 0, LABEL_SPACING, 0),
        ).grid(column=(icolumn := icolumn + 1), row=0)
        ttk.Checkbutton(
            filter_frame, variable=self._filters["finished"]
        ).grid(column=(icolumn := icolumn + 1), row=0)
        ttk.Label(
            filter_frame,
            text=_("gui", "inventory", "filter", "finished"),
            padding=(0, 0, LABEL_SPACING, 0),
        ).grid(column=(icolumn := icolumn + 1), row=0)
        ttk.Button(
            filter_frame, text=_("gui", "inventory", "filter", "refresh"), command=self.refresh
        ).grid(column=(icolumn := icolumn + 1), row=0)
        # Inventory view
        self._canvas = tk.Canvas(master, scrollregion=(0, 0, 0, 0))
        self._canvas.grid(column=0, row=1, sticky="nsew")
        master.rowconfigure(1, weight=1)
        master.columnconfigure(0, weight=1)
        xscroll = ttk.Scrollbar(master, orient="horizontal", command=self._canvas.xview)
        xscroll.grid(column=0, row=2, sticky="ew")
        yscroll = ttk.Scrollbar(master, orient="vertical", command=self._canvas.yview)
        yscroll.grid(column=1, row=1, sticky="ns")
        self._canvas.configure(xscrollcommand=xscroll.set, yscrollcommand=yscroll.set)
        self._canvas.bind("<Configure>", self._canvas_update)
        self._main_frame = ttk.Frame(self._canvas)
        self._canvas.bind(
            "<Enter>", lambda e: self._canvas.bind_all("<MouseWheel>", self._on_mousewheel)
        )
        self._canvas.bind("<Leave>", lambda e: self._canvas.unbind_all("<MouseWheel>"))
        self._canvas.create_window(0, 0, anchor="nw", window=self._main_frame)
        self._campaigns: dict[DropsCampaign, CampaignDisplay] = {}
        self._drops: dict[str, ttk.Label] = {}

    def _update_visibility(self, campaign: DropsCampaign):
        # True if the campaign is supposed to show, False makes it hidden.
        frame = self._campaigns[campaign]["frame"]
        linked = bool(self._filters["linked"].get())
        expired = bool(self._filters["expired"].get())
        excluded = bool(self._filters["excluded"].get())
        upcoming = bool(self._filters["upcoming"].get())
        finished = bool(self._filters["finished"].get())
        priority_only = self._settings.priority_only
        if (
            (not linked or campaign.linked)
            and (campaign.active or upcoming and campaign.upcoming or expired and campaign.expired)
            and (
                excluded or (
                    campaign.game.name not in self._settings.exclude
                    and not priority_only or campaign.game.name in self._settings.priority
                )
            )
            and (finished or not campaign.finished)
        ):
            frame.grid()
        else:
            frame.grid_remove()

    def _on_tab_switched(self, event: tk.Event[ttk.Notebook]) -> None:
        if self._manager.tabs.current_tab() == 1:
            # refresh only if we're switching to the tab
            self.refresh()

    def refresh(self):
        for campaign in self._campaigns:
            # status
            status_label = self._campaigns[campaign]["status"]
            status_text, status_color = self.get_status(campaign)
            status_label.config(text=status_text, foreground=status_color)
            # visibility
            self._update_visibility(campaign)
        self._canvas_update()

    def _canvas_update(self, event: tk.Event[tk.Canvas] | None = None):
        self._canvas.update_idletasks()
        self._canvas.configure(scrollregion=self._canvas.bbox("all"))

    def _on_mousewheel(self, event: tk.Event[tk.Misc]):
        delta = -1 if event.delta > 0 else 1
        state: int = event.state if isinstance(event.state, int) else 0
        if state & 1:
            scroll = self._canvas.xview_scroll
        else:
            scroll = self._canvas.yview_scroll
        scroll(delta, "units")

    async def add_campaign(self, campaign: DropsCampaign) -> None:
        campaign_frame = ttk.Frame(self._main_frame, relief="ridge", borderwidth=1, padding=4)
        campaign_frame.grid(column=0, row=len(self._campaigns), sticky="nsew", pady=3)
        campaign_frame.rowconfigure(4, weight=1)
        campaign_frame.columnconfigure(1, weight=1)
        campaign_frame.columnconfigure(3, weight=10000)
        # Name
        ttk.Label(
            campaign_frame, text=campaign.name, takefocus=False, width=45
        ).grid(column=0, row=0, columnspan=2, sticky="w")
        # Status
        status_text, status_color = self.get_status(campaign)
        status_label = ttk.Label(
            campaign_frame, text=status_text, takefocus=False, foreground=status_color
        )
        status_label.grid(column=1, row=1, sticky="w", padx=4)
        # Starts / Ends
        MouseOverLabel(
            campaign_frame,
            text=_("gui", "inventory", "ends").format(
                time=campaign.ends_at.astimezone().replace(microsecond=0, tzinfo=None)
            ),
            alt_text=_("gui", "inventory", "starts").format(
                time=campaign.starts_at.astimezone().replace(microsecond=0, tzinfo=None)
            ),
            reverse=campaign.upcoming,
            takefocus=False,
        ).grid(column=1, row=2, sticky="w", padx=4)
        # Linking status
        if campaign.linked:
            link_kwargs = {
                "style": '',
                "text": _("gui", "inventory", "status", "linked"),
                "foreground": "green",
            }
        else:
            link_kwargs = {
                "text": _("gui", "inventory", "status", "not_linked"),
                "foreground": "red",
            }
        LinkLabel(
            campaign_frame,
            link=campaign.link_url,
            takefocus=False,
            padding=0,
            **link_kwargs,
        ).grid(column=1, row=3, sticky="w", padx=4)
        # ACL channels
        acl = campaign.allowed_channels
        if acl:
            if len(acl) <= 5:
                allowed_text: str = '\n'.join(ch.name for ch in acl)
            else:
                allowed_text = '\n'.join(ch.name for ch in acl[:4])
                allowed_text += (
                    f"\n{_('gui', 'inventory', 'and_more').format(amount=len(acl) - 4)}"
                )
        else:
            allowed_text = _("gui", "inventory", "all_channels")
        ttk.Label(
            campaign_frame,
            text=f"{_('gui', 'inventory', 'allowed_channels')}\n{allowed_text}",
            takefocus=False,
        ).grid(column=1, row=4, sticky="nw", padx=4)
        # Image
        campaign_image = await self._cache.get(campaign.image_url, size=(108, 144))
        ttk.Label(campaign_frame, image=campaign_image).grid(column=0, row=1, rowspan=4)
        # Drops separator
        ttk.Separator(
            campaign_frame, orient="vertical", takefocus=False
        ).grid(column=2, row=0, rowspan=5, sticky="ns")
        # Drops display
        drops_row = ttk.Frame(campaign_frame)
        drops_row.grid(column=3, row=0, rowspan=5, sticky="nsew", padx=4)
        drops_row.rowconfigure(0, weight=1)
        for i, drop in enumerate(campaign.drops):
            drop_frame = ttk.Frame(drops_row, relief="ridge", borderwidth=1, padding=5)
            drop_frame.grid(column=i, row=0, padx=4)
            benefits_frame = ttk.Frame(drop_frame)
            benefits_frame.grid(column=0, row=0)
            benefit_images: list[PhotoImage] = await asyncio.gather(
                *(self._cache.get(benefit.image_url, (80, 80)) for benefit in drop.benefits)
            )
            for i, benefit, image in zip(range(len(drop.benefits)), drop.benefits, benefit_images):
                ttk.Label(
                    benefits_frame, text=benefit.name, image=image, compound="bottom"
                ).grid(column=i, row=0, padx=5)
            progress_text, progress_color = self.get_progress(drop)
            self._drops[drop.id] = label = ttk.Label(
                drop_frame, text=progress_text, foreground=progress_color
            )
            label.grid(column=0, row=1)
        self._campaigns[campaign] = {
            "frame": campaign_frame,
            "status": status_label,
        }
        if self._manager.tabs.current_tab() == 1:
            self._update_visibility(campaign)
            self._canvas_update()

    def clear(self) -> None:
        for child in self._main_frame.winfo_children():
            child.destroy()
        self._drops.clear()
        self._campaigns.clear()

    def get_status(self, campaign: DropsCampaign) -> tuple[str, tk._Color]:
        if campaign.active:
            status_text: str = _("gui", "inventory", "status", "active")
            status_color: tk._Color = "green"
        elif campaign.upcoming:
            status_text = _("gui", "inventory", "status", "upcoming")
            status_color = "goldenrod"
        else:
            status_text = _("gui", "inventory", "status", "expired")
            status_color = "red"
        return (status_text, status_color)

    def get_progress(self, drop: TimedDrop) -> tuple[str, tk._Color]:
        progress_text: str
        progress_color: tk._Color = ''
        if drop.is_claimed:
            progress_color = "green"
            progress_text = _("gui", "inventory", "status", "claimed")
        elif drop.can_claim:
            progress_color = "goldenrod"
            progress_text = _("gui", "inventory", "status", "ready_to_claim")
        elif drop.current_minutes or drop.can_earn():
            progress_text = _("gui", "inventory", "percent_progress").format(
                percent=f"{drop.progress:3.1%}",
                minutes=drop.required_minutes,
            )
        else:
            progress_text = _("gui", "inventory", "minutes_progress").format(
                minutes=drop.required_minutes
            )
        return (progress_text, progress_color)

    def update_drop(self, drop: TimedDrop) -> None:
        label = self._drops.get(drop.id)
        if label is None:
            return
        progress_text, progress_color = self.get_progress(drop)
        label.config(text=progress_text, foreground=progress_color)


def proxy_validate(entry: PlaceholderEntry, settings: Settings) -> bool:
    raw_url = entry.get().strip()
    entry.replace(raw_url)
    url = URL(raw_url)
    valid = url.host is not None and url.port is not None
    if not valid:
        entry.clear()
        url = URL()
    settings.proxy = url
    return valid


class _SettingsVars(TypedDict):
    tray: IntVar
    proxy: StringVar
    autostart: IntVar
    priority_only: IntVar
    tray_notifications: IntVar


class SettingsPanel:
    AUTOSTART_NAME: str = "TwitchDropsMiner"
    AUTOSTART_KEY: str = "HKCU/Software/Microsoft/Windows/CurrentVersion/Run"

    def __init__(self, manager: GUIManager, master: ttk.Widget):
        self._twitch = manager._twitch
        self._settings: Settings = manager._twitch.settings
        self._vars: _SettingsVars = {
            "proxy": StringVar(master, str(self._settings.proxy)),
            "tray": IntVar(master, self._settings.autostart_tray),
            "autostart": IntVar(master, self._settings.autostart),
            "priority_only": IntVar(master, self._settings.priority_only),
            "tray_notifications": IntVar(master, self._settings.tray_notifications),
        }
        master.rowconfigure(0, weight=1)
        master.columnconfigure(0, weight=1)
        # use a frame to center the content within the tab
        center_frame = ttk.Frame(master)
        center_frame.grid(column=0, row=0)
        # General section
        general_frame = ttk.LabelFrame(
            center_frame, padding=(4, 0, 4, 4), text=_("gui", "settings", "general", "name")
        )
        general_frame.grid(column=0, row=0, sticky="nsew")
        # use another frame to center the options within the section
        # NOTE: this can be adjusted or removed later on if more options were to be added
        general_frame.rowconfigure(0, weight=1)
        general_frame.columnconfigure(0, weight=1)
        center_frame2 = ttk.Frame(general_frame)
        center_frame2.grid(column=0, row=0)
        # language frame
        language_frame = ttk.Frame(center_frame2)
        language_frame.grid(column=0, row=0)
        ttk.Label(language_frame, text="Language 🌐 (requires restart): ").grid(column=0, row=0)
        SelectMenu(
            language_frame,
            default=_.current,
            options={k: k for k in _.languages},
            command=lambda lang: setattr(self._settings, "language", lang),
        ).grid(column=1, row=0)
        # checkboxes frame
        checkboxes_frame = ttk.Frame(center_frame2)
        checkboxes_frame.grid(column=0, row=1)
        ttk.Label(
            checkboxes_frame, text=_("gui", "settings", "general", "autostart")
        ).grid(column=0, row=(irow := 0), sticky="e")
        ttk.Checkbutton(
            checkboxes_frame, variable=self._vars["autostart"], command=self.update_autostart
        ).grid(column=1, row=irow, sticky="w")
        ttk.Label(
            checkboxes_frame, text=_("gui", "settings", "general", "tray")
        ).grid(column=0, row=(irow := irow + 1), sticky="e")
        ttk.Checkbutton(
            checkboxes_frame, variable=self._vars["tray"], command=self.update_autostart
        ).grid(column=1, row=irow, sticky="w")
        ttk.Label(
            checkboxes_frame, text=_("gui", "settings", "general", "tray_notifications")
        ).grid(column=0, row=(irow := irow + 1), sticky="e")
        ttk.Checkbutton(
            checkboxes_frame,
            variable=self._vars["tray_notifications"],
            command=self.update_notifications,
        ).grid(column=1, row=irow, sticky="w")
        ttk.Label(
            checkboxes_frame, text=_("gui", "settings", "general", "priority_only")
        ).grid(column=0, row=(irow := irow + 1), sticky="e")
        ttk.Checkbutton(
            checkboxes_frame, variable=self._vars["priority_only"], command=self.priority_only
        ).grid(column=1, row=irow, sticky="w")
        # proxy frame
        proxy_frame = ttk.Frame(center_frame2)
        proxy_frame.grid(column=0, row=2)
        ttk.Label(proxy_frame, text=_("gui", "settings", "general", "proxy")).grid(column=0, row=0)
        self._proxy = PlaceholderEntry(
            proxy_frame,
            width=37,
            validate="focusout",
            prefill="http://",
            textvariable=self._vars["proxy"],
            placeholder="http://username:password@address:port",
        )
        self._proxy.config(validatecommand=partial(proxy_validate, self._proxy, self._settings))
        self._proxy.grid(column=0, row=1)
        # Priority section
        priority_frame = ttk.LabelFrame(
            center_frame, padding=(4, 0, 4, 4), text=_("gui", "settings", "priority")
        )
        priority_frame.grid(column=1, row=0, sticky="nsew")
        self._priority_entry = PlaceholderCombobox(
            priority_frame, placeholder=_("gui", "settings", "game_name"), width=30
        )
        self._priority_entry.grid(column=0, row=0, sticky="ew")
        priority_frame.columnconfigure(0, weight=1)
        ttk.Button(
            priority_frame, text="+", command=self.priority_add, width=2, style="Large.TButton"
        ).grid(column=1, row=0)
        self._priority_list = PaddedListbox(
            priority_frame,
            height=10,
            padding=(1, 0),
            activestyle="none",
            selectmode="single",
            highlightthickness=0,
            exportselection=False,
        )
        self._priority_list.grid(column=0, row=1, rowspan=3, sticky="nsew")
        self._priority_list.insert("end", *self._settings.priority)
        ttk.Button(
            priority_frame,
            width=2,
            text="▲",
            style="Large.TButton",
            command=partial(self.priority_move, True),
        ).grid(column=1, row=1, sticky="ns")
        priority_frame.rowconfigure(1, weight=1)
        ttk.Button(
            priority_frame,
            width=2,
            text="▼",
            style="Large.TButton",
            command=partial(self.priority_move, False),
        ).grid(column=1, row=2, sticky="ns")
        priority_frame.rowconfigure(2, weight=1)
        ttk.Button(
            priority_frame, text="❌", command=self.priority_delete, width=2, style="Large.TButton"
        ).grid(column=1, row=3, sticky="ns")
        priority_frame.rowconfigure(3, weight=1)
        # Exclude section
        exclude_frame = ttk.LabelFrame(
            center_frame, padding=(4, 0, 4, 4), text=_("gui", "settings", "exclude")
        )
        exclude_frame.grid(column=2, row=0, sticky="nsew")
        self._exclude_entry = PlaceholderCombobox(
            exclude_frame, placeholder=_("gui", "settings", "game_name"), width=26
        )
        self._exclude_entry.grid(column=0, row=0, sticky="ew")
        ttk.Button(
            exclude_frame, text="+", command=self.exclude_add, width=2, style="Large.TButton"
        ).grid(column=1, row=0)
        self._exclude_list = PaddedListbox(
            exclude_frame,
            height=10,
            padding=(1, 0),
            activestyle="none",
            selectmode="single",
            highlightthickness=0,
            exportselection=False,
        )
        self._exclude_list.grid(column=0, row=1, columnspan=2, sticky="nsew")
        exclude_frame.rowconfigure(1, weight=1)
        # insert them alphabetically
        self._exclude_list.insert("end", *sorted(self._settings.exclude))
        ttk.Button(
            exclude_frame, text="❌", command=self.exclude_delete, width=2, style="Large.TButton"
        ).grid(column=0, row=2, columnspan=2, sticky="ew")
        # Reload button
        reload_frame = ttk.Frame(center_frame)
        reload_frame.grid(column=0, row=1, columnspan=3, pady=4)
        ttk.Label(reload_frame, text=_("gui", "settings", "reload_text")).grid(column=0, row=0)
        ttk.Button(
            reload_frame,
            text=_("gui", "settings", "reload"),
            command=self._twitch.state_change(State.INVENTORY_FETCH),
        ).grid(column=1, row=0)

    def clear_selection(self) -> None:
        self._priority_list.selection_clear(0, "end")
        self._exclude_list.selection_clear(0, "end")

    def update_notifications(self) -> None:
        self._settings.tray_notifications = bool(self._vars["tray_notifications"].get())

    def update_autostart(self) -> None:
        enabled = bool(self._vars["autostart"].get())
        tray = bool(self._vars["tray"].get())
        self._settings.autostart = enabled
        self._settings.autostart_tray = tray
        if sys.platform == "win32":
            if enabled:
                # NOTE: we need double quotes in case the path contains spaces
                self_path = f'"{SELF_PATH.resolve()!s}"'
                if tray:
                    self_path += " --tray"
                with RegistryKey(self.AUTOSTART_KEY) as key:
                    key.set(self.AUTOSTART_NAME, ValueType.REG_SZ, self_path)
            else:
                with RegistryKey(self.AUTOSTART_KEY) as key:
                    key.delete(self.AUTOSTART_NAME, silent=True)

    def set_games(self, games: abc.Iterable[Game]) -> None:
        games_list = sorted(map(str, games))
        self._exclude_entry.config(values=games_list)
        self._priority_entry.config(values=games_list)

    def priorities(self) -> dict[str, int]:
        # NOTE: we shift the indexes so that 0 can be used as the default one
        size = self._priority_list.size()
        return {
            game_name: size - i for i, game_name in enumerate(self._priority_list.get(0, "end"))
        }

    def priority_add(self) -> None:
        game_name: str = self._priority_entry.get()
        if not game_name:
            # prevent adding empty strings
            return
        self._priority_entry.clear()
        # add it preventing duplicates
        try:
            existing_idx: int = self._settings.priority.index(game_name)
        except ValueError:
            # not there, add it
            self._priority_list.insert("end", game_name)
            self._priority_list.see("end")
            self._settings.priority.append(game_name)
            self._settings.alter()
        else:
            # already there, set the selection on it
            self._priority_list.selection_set(existing_idx)
            self._priority_list.see(existing_idx)

    def _priority_idx(self) -> int | None:
        selection: tuple[int, ...] = self._priority_list.curselection()
        if not selection:
            return None
        return selection[0]

    def priority_move(self, up: bool) -> None:
        idx: int | None = self._priority_idx()
        if idx is None:
            return
        if up and idx == 0 or not up and idx == self._priority_list.size() - 1:
            return
        swap_idx: int = idx - 1 if up else idx + 1
        item: str = self._priority_list.get(idx)
        self._priority_list.delete(idx)
        self._priority_list.insert(swap_idx, item)
        # reselect the item and scroll the list if needed
        self._priority_list.selection_set(swap_idx)
        self._priority_list.see(swap_idx)
        p = self._settings.priority
        p[idx], p[swap_idx] = p[swap_idx], p[idx]
        self._settings.alter()

    def priority_delete(self) -> None:
        idx: int | None = self._priority_idx()
        if idx is None:
            return
        self._priority_list.delete(idx)
        del self._settings.priority[idx]
        self._settings.alter()

    def priority_only(self) -> None:
        self._settings.priority_only = bool(self._vars["priority_only"].get())

    def exclude_add(self) -> None:
        game_name: str = self._exclude_entry.get()
        if not game_name:
            # prevent adding empty strings
            return
        self._exclude_entry.clear()
        exclude = self._settings.exclude
        if game_name not in exclude:
            exclude.add(game_name)
            self._settings.alter()
            # insert it alphabetically
            for i, item in enumerate(self._exclude_list.get(0, "end")):
                if game_name < item:
                    self._exclude_list.insert(i, game_name)
                    self._exclude_list.see(i)
                    break
            else:
                self._exclude_list.insert("end", game_name)
                self._exclude_list.see("end")
        else:
            # it was already there, select it
            for i, item in enumerate(self._exclude_list.get(0, "end")):
                if item == game_name:
                    existing_idx = i
                    break
            else:
                # something went horribly wrong and it's not there after all - just return
                return
            self._exclude_list.selection_set(existing_idx)
            self._exclude_list.see(existing_idx)

    def exclude_delete(self) -> None:
        selection: tuple[int, ...] = self._exclude_list.curselection()
        if not selection:
            return None
        idx: int = selection[0]
        item: str = self._exclude_list.get(idx)
        if item in self._settings.exclude:
            self._settings.exclude.discard(item)
            self._settings.alter()
            self._exclude_list.delete(idx)


class HelpTab:
    WIDTH = 800

    def __init__(self, manager: GUIManager, master: ttk.Widget):
        self._twitch = manager._twitch
        master.rowconfigure(0, weight=1)
        master.columnconfigure(0, weight=1)
        # use a frame to center the content within the tab
        center_frame = ttk.Frame(master)
        center_frame.grid(column=0, row=0)
        irow = 0
        # About
        about = ttk.LabelFrame(center_frame, padding=(4, 0, 4, 4), text="About")
        about.grid(column=0, row=(irow := irow + 1), sticky="nsew", padx=2)
        about.columnconfigure(2, weight=1)
        # About - created by
        ttk.Label(
            about, text="Application created by: ", anchor="e"
        ).grid(column=0, row=0, sticky="nsew")
        LinkLabel(
            about, link="https://github.com/DevilXD", text="DevilXD"
        ).grid(column=1, row=0, sticky="nsew")
        # About - repo link
        ttk.Label(about, text="Repository: ", anchor="e").grid(column=0, row=1, sticky="nsew")
        LinkLabel(
            about,
            link="https://github.com/DevilXD/TwitchDropsMiner",
            text="https://github.com/DevilXD/TwitchDropsMiner",
        ).grid(column=1, row=1, sticky="nsew")
        # About - donate
        ttk.Separator(
            about, orient="horizontal"
        ).grid(column=0, row=2, columnspan=3, sticky="nsew")
        ttk.Label(about, text="Donate: ", anchor="e").grid(column=0, row=3, sticky="nsew")
        LinkLabel(
            about,
            link="https://www.buymeacoffee.com/DevilXD",
            text=(
                "If you like the application and found it useful, "
                "please consider donating a small amount of money to support me. Thank you!"
            ),
            wraplength=self.WIDTH,
        ).grid(column=1, row=3, sticky="nsew")
        # Useful links
        links = ttk.LabelFrame(
            center_frame, padding=(4, 0, 4, 4), text=_("gui", "help", "links", "name")
        )
        links.grid(column=0, row=(irow := irow + 1), sticky="nsew", padx=2)
        LinkLabel(
            links,
            link="https://www.twitch.tv/drops/inventory",
            text=_("gui", "help", "links", "inventory"),
        ).grid(column=0, row=0, sticky="nsew")
        LinkLabel(
            links,
            link="https://www.twitch.tv/drops/campaigns",
            text=_("gui", "help", "links", "campaigns"),
        ).grid(column=0, row=1, sticky="nsew")
        # How It Works
        howitworks = ttk.LabelFrame(
            center_frame, padding=(4, 0, 4, 4), text=_("gui", "help", "how_it_works")
        )
        howitworks.grid(column=0, row=(irow := irow + 1), sticky="nsew", padx=2)
        ttk.Label(
            howitworks, text=_("gui", "help", "how_it_works_text"), wraplength=self.WIDTH
        ).grid(sticky="nsew")
        getstarted = ttk.LabelFrame(
            center_frame, padding=(4, 0, 4, 4), text=_("gui", "help", "getting_started")
        )
        getstarted.grid(column=0, row=(irow := irow + 1), sticky="nsew", padx=2)
        ttk.Label(
            getstarted, text=_("gui", "help", "getting_started_text"), wraplength=self.WIDTH
        ).grid(sticky="nsew")


##########################################
# GUI DEFINITION END / GUI MANAGER START #
##########################################


class GUIManager:
    def __init__(self, twitch: Twitch):
        self._twitch: Twitch = twitch
        self._poll_task: asyncio.Task[NoReturn] | None = None
        self._close_requested = asyncio.Event()
        self._root = root = Tk()
        # withdraw immediately to prevent the window from flashing
        self._root.withdraw()
        # root.resizable(False, True)
<<<<<<< HEAD
        with Image_module.open(resource_path("pickaxe.ico")) as image:
            root.iconphoto(  # window icon
                True,
                PhotoImage(
                    master=root,
                    image=image,
                )
            )
=======
        set_root_icon(root, resource_path("pickaxe.ico"))
>>>>>>> ea049b65
        root.title(WINDOW_TITLE)  # window title
        root.bind_all("<KeyPress-Escape>", self.unfocus)  # pressing ESC unfocuses selection
        # Image cache for displaying images
        self._cache = ImageCache(self)

        # style adjustements
        self._style = style = ttk.Style(root)
        default_font = nametofont("TkDefaultFont")
        # theme
        theme = ''
        # theme = style.theme_names()[6]
        # style.theme_use(theme)
        # fix treeview's background color from tags not working (also see '_fixed_map')
        style.map(
            "Treeview",
            foreground=self._fixed_map("foreground"),
            background=self._fixed_map("background"),
        )
        # remove Notebook.focus from the Notebook.Tab layout tree to avoid an ugly dotted line
        # on tab selection. We fold the Notebook.focus children into Notebook.padding children.
        if theme != "classic":
            original = style.layout("TNotebook.Tab")
            sublayout = original[0][1]["children"][0][1]
            sublayout["children"] = sublayout["children"][0][1]["children"]
            style.layout("TNotebook.Tab", original)
        # add padding to the tab names
        style.configure("TNotebook.Tab", padding=[8, 4])
        # remove Checkbutton.focus dotted line from checkbuttons
        if theme != "classic":
            style.configure("TCheckbutton", padding=0)
            original = style.layout("TCheckbutton")
            sublayout = original[0][1]["children"]
            sublayout[1] = sublayout[1][1]["children"][0]
            del original[0][1]["children"][1]
            style.layout("TCheckbutton", original)
        # label style - green, yellow and red text
        style.configure("green.TLabel", foreground="green")
        style.configure("yellow.TLabel", foreground="goldenrod")
        style.configure("red.TLabel", foreground="red")
        # label style with a monospace font
        monospaced_font = Font(root, family="Courier New", size=10)
        style.configure("MS.TLabel", font=monospaced_font)
        # button style with a larger font
        large_font = default_font.copy()
        large_font.config(size=12)
        style.configure("Large.TButton", font=large_font)
        # label style that mimics links
        link_font = default_font.copy()
        link_font.config(underline=True)
        style.configure("Link.TLabel", font=link_font, foreground="blue")
        # end of style changes

        root_frame = ttk.Frame(root, padding=8)
        root_frame.grid(column=0, row=0, sticky="nsew")
        root.rowconfigure(0, weight=1)
        root.columnconfigure(0, weight=1)
        # Notebook
        self.tabs = Notebook(self, root_frame)
        # Tray icon - place after notebook so it draws on top of the tabs space
        self.tray = TrayIcon(self, root_frame)
        # Main tab
        main_frame = ttk.Frame(root_frame, padding=8)
        self.tabs.add_tab(main_frame, name=_("gui", "tabs", "main"))
        self.status = StatusBar(self, main_frame)
        self.websockets = WebsocketStatus(self, main_frame)
        self.login = LoginForm(self, main_frame)
        self.progress = CampaignProgress(self, main_frame)
        self.output = ConsoleOutput(self, main_frame)
        self.channels = ChannelList(self, main_frame)
        # Inventory tab
        inv_frame = ttk.Frame(root_frame, padding=8)
        self.inv = InventoryOverview(self, inv_frame)
        self.tabs.add_tab(inv_frame, name=_("gui", "tabs", "inventory"))
        # Settings tab
        settings_frame = ttk.Frame(root_frame, padding=8)
        self.settings = SettingsPanel(self, settings_frame)
        self.tabs.add_tab(settings_frame, name=_("gui", "tabs", "settings"))
        # Help tab
        help_frame = ttk.Frame(root_frame, padding=8)
        self.help = HelpTab(self, help_frame)
        self.tabs.add_tab(help_frame, name=_("gui", "tabs", "help"))
        # clamp minimum window size (update geometry first)
        root.update_idletasks()
        root.minsize(width=root.winfo_reqwidth(), height=root.winfo_reqheight())
        # register logging handler
        self._handler = _TKOutputHandler(self)
        self._handler.setFormatter(OUTPUT_FORMATTER)
        logger = logging.getLogger("TwitchDrops")
        logger.addHandler(self._handler)
        if (logging_level := logger.getEffectiveLevel()) < logging.ERROR:
            self.print(f"Logging level: {logging.getLevelName(logging_level)}")
        # gracefully handle Windows shutdown closing the application
        if sys.platform == "win32":
            # NOTE: this root.update() is required for the below to work - don't remove
            root.update()
            self._message_map = {
                # window close request
                win32con.WM_CLOSE: self.close,
                # shutdown request
                win32con.WM_QUERYENDSESSION: self.close,
            }
            # This hooks up the wnd_proc function as the message processor for the root window.
            self.old_wnd_proc = win32gui.SetWindowLong(
                self._handle, win32con.GWL_WNDPROC, self.wnd_proc
            )
            # This ensures all of this works when the application is withdrawn or iconified
            ctypes.windll.user32.ShutdownBlockReasonCreate(
                self._handle, ctypes.c_wchar_p(_("gui", "status", "exiting"))
            )
            # DEV NOTE: use this to remove the reason in the future
            # ctypes.windll.user32.ShutdownBlockReasonDestroy(self._handle)
        else:
            # use old-style window closing protocol for non-windows platforms
            root.protocol("WM_DESTROY_WINDOW", self.close)
        # stay hidden in tray if needed, otherwise show the window when everything's ready
        if self._twitch.settings.tray:
            # NOTE: this starts the tray icon thread
            self._root.after_idle(self.tray.minimize)
        else:
            self._root.after_idle(self._root.deiconify)

    # https://stackoverflow.com/questions/56329342/tkinter-treeview-background-tag-not-working
    def _fixed_map(self, option):
        # Fix for setting text colour for Tkinter 8.6.9
        # From: https://core.tcl.tk/tk/info/509cafafae
        #
        # Returns the style map for 'option' with any styles starting with
        # ('!disabled', '!selected', ...) filtered out.

        # style.map() returns an empty list for missing options, so this
        # should be future-safe.
        return [
            elm for elm in self._style.map("Treeview", query_opt=option)
            if elm[:2] != ("!disabled", "!selected")
        ]

    def wnd_proc(self, hwnd, msg, w_param, l_param):
        """
        This function serves as a message processor for all messages sent
        to the application by Windows.
        """
        if msg == win32con.WM_DESTROY:
            win32api.SetWindowLong(self._handle, win32con.GWL_WNDPROC, self.old_wnd_proc)
        if msg in self._message_map:
            return self._message_map[msg](w_param, l_param)
        return win32gui.CallWindowProc(self.old_wnd_proc, hwnd, msg, w_param, l_param)

    @cached_property
    def _handle(self) -> int:
        return int(self._root.wm_frame(), 16)

    @property
    def running(self) -> bool:
        return self._poll_task is not None

    @property
    def close_requested(self) -> bool:
        return self._close_requested.is_set()

    async def wait_until_closed(self):
        # wait until the user closes the window
        await self._close_requested.wait()

    async def coro_unless_closed(self, coro: abc.Awaitable[_T]) -> _T:
        # In Python 3.11, we need to explicitly wrap awaitables
        tasks = [asyncio.ensure_future(coro), asyncio.ensure_future(self._close_requested.wait())]
        done: set[asyncio.Task[Any]]
        pending: set[asyncio.Task[Any]]
        done, pending = await asyncio.wait(tasks, return_when=asyncio.FIRST_COMPLETED)
        for task in pending:
            task.cancel()
        if self._close_requested.is_set():
            raise ExitRequest()
        return await next(iter(done))

    def prevent_close(self):
        self._close_requested.clear()

    def start(self):
        if self._poll_task is None:
            self._poll_task = asyncio.create_task(self._poll())
        # self.progress.start_timer()

    def stop(self):
        self.progress.stop_timer()
        if self._poll_task is not None:
            self._poll_task.cancel()
            self._poll_task = None

    async def _poll(self):
        """
        This runs the Tkinter event loop via asyncio instead of calling mainloop.
        0.05s gives similar performance and CPU usage.
        Not ideal, but the simplest way to avoid threads, thread safety,
        loop.call_soon_threadsafe, futures and all of that.
        """
        update = self._root.update
        while True:
            try:
                update()
            except tk.TclError:
                # root has been destroyed
                break
            await asyncio.sleep(0.05)
        self._poll_task = None

    def close(self, *args) -> int:
        """
        Requests the GUI application to close.
        The window itself will be closed in the closing sequence later.
        """
        self._close_requested.set()
        # notify client we're supposed to close
        self._twitch.close()
        return 0

    def close_window(self):
        """
        Closes the window. Invalidates the logger.
        """
        self.tray.stop()
        logging.getLogger("TwitchDrops").removeHandler(self._handler)
        self._root.destroy()

    def unfocus(self, event):
        # support pressing ESC to unfocus
        self._root.focus_set()
        self.channels.clear_selection()
        self.settings.clear_selection()

    # these are here to interface with underlaying GUI components
    def save(self, *, force: bool = False) -> None:
        self._cache.save(force=force)

    def set_games(self, games: abc.Iterable[Game]) -> None:
        self.settings.set_games(games)

    def display_drop(
        self, drop: TimedDrop, *, countdown: bool = True, subone: bool = False
    ) -> None:
        self.progress.display(drop, countdown=countdown, subone=subone)  # main tab
        # inventory overview is updated from within drops themselves via change events
        self.tray.update_title(drop)  # tray

    def clear_drop(self):
        self.progress.display(None)
        self.tray.update_title(None)

    def print(self, message: str):
        print(f"{datetime.now().strftime('%Y-%m-%d %X')}: {message}")
        # print to our custom output
        self.output.print(message)


###################
# GUI MANAGER END #
###################


if __name__ == "__main__":
    # Everything below is for debug purposes only
    import aiohttp
    from types import SimpleNamespace

    class StrNamespace(SimpleNamespace):
        def __str__(self):
            if hasattr(self, "_str__"):
                return self._str__(self)
            return super().__str__()

    class HashNamespace(SimpleNamespace):
        __hash__ = object.__hash__  # type: ignore

    def create_game(id: int, name: str):
        return StrNamespace(name=name, id=id, _str__=lambda s: s.name)

    iid = 0

    def create_channel(
        name: str,
        status: int,
        game: str | None,
        drops: bool,
        viewers: int,
        points: int,
        acl_based: bool,
    ):
        # status: 0 -> OFFLINE, 1 -> PENDING_ONLINE, 2 -> ONLINE
        if status == 1:
            status = False
            pending = True
        else:
            pending = False
        if game is not None:
            game_obj: StrNamespace | None = create_game(0, game)
        else:
            game_obj = None
        global iid
        return SimpleNamespace(
            name=name,
            iid=(iid := iid + 1),
            points=points,
            online=bool(status),
            pending_online=pending,
            game=game_obj,
            drops_enabled=drops,
            viewers=viewers,
            acl_based=acl_based,
        )

    def create_drop(
        campaign_name: str,
        game_name: str,
        rewards: list[str],
        claimed_drops: int,
        total_drops: int,
        current_minutes: int,
        total_minutes: int,
    ):
        cd = claimed_drops
        td = total_drops
        cm = current_minutes
        tm = total_minutes
        ref_stamp = datetime.now(timezone.utc).replace(minute=0, second=0)
        image_url = (
            "https://static-cdn.jtvnw.net/twitch-drops-assets-prod/"
            "BENEFIT-81ab5665-b2f4-4179-96e6-74da5a82da28.jpeg"
        )
        benefits = [SimpleNamespace(name=name, image_url=image_url) for name in rewards]
        mock = SimpleNamespace(
            id="0",
            campaign=HashNamespace(
                name=campaign_name,
                id="campaign",
                game=create_game(0, game_name),
                expired=False,
                active=False,
                upcoming=True,
                linked=False,
                finished=False,
                link_url="https://google.com",
                image_url="https://static-cdn.jtvnw.net/ttv-boxart/460630-285x380.jpg",
                allowed_channels=[],
                starts_at=ref_stamp,
                ends_at=ref_stamp + timedelta(days=7),
                timed_drops={},
                claimed_drops=cd,
                total_drops=td,
                remaining_drops=td - cd,
                progress=(cd * tm + cm) / (td * tm),
                remaining_minutes=(td - cd) * tm - cm,
            ),
            image_url=image_url,
            can_claim=False,
            can_earn=lambda: False,
            is_claimed=False,
            preconditions=True,
            benefits=benefits,
            rewards_text=lambda: ', '.join(b.name for b in benefits),
            progress=cm/tm,
            current_minutes=cm,
            required_minutes=tm,
            remaining_minutes=tm-cm,
        )
        mock.campaign.timed_drops["0"] = mock
        mock.campaign.drops = mock.campaign.timed_drops.values()
        return mock

    async def main(exit_event: asyncio.Event):
        # Initialize GUI debug
        mock = SimpleNamespace(
            settings=SimpleNamespace(
                tray=False,
                priority=[],
                proxy=URL(),
                autostart=False,
                language="English",
                priority_only=False,
                autostart_tray=False,
                exclude={"Lit Game"},
            )
        )
        mock.change_state = lambda state: mock.gui.print(f"State change: {state.value}")
        mock.state_change = lambda state: partial(mock.change_state, state)
        mock.request = aiohttp.request
        gui = GUIManager(mock)  # type: ignore
        mock.gui = gui
        mock.close = gui.stop
        gui.start()
        assert gui._poll_task is not None
        gui._poll_task.add_done_callback(lambda t: exit_event.set())
        # Login form
        gui.login.update("Login required", None)
        # Game selector and settings panel games
        gui.set_games([
            create_game(420690, "Lit Game"),
            create_game(123456, "Best Game"),
            create_game(654321, "My Game Very Long Name"),
        ])
        # Channel list
        gui.channels.display(
            create_channel(
                name="Thomus",
                status=0,
                game=None,
                drops=False,
                viewers=0,
                points=0,
                acl_based=True,
            ),
            add=True,
        )
        channel = create_channel(
            name="Traitus", status=1, game=None, drops=False, viewers=0, points=0, acl_based=True
        )
        gui.channels.display(channel, add=True,)
        gui.channels.set_watching(channel)
        gui.channels.display(
            create_channel(
                name="Testus",
                status=2,
                game="Best Game",
                drops=True,
                viewers=42,
                points=1234567,
                acl_based=False,
            ),
            add=True,
        )
        gui.channels.display(
            create_channel(
                name="Livus",
                status=2,
                game="Best Game",
                drops=True,
                viewers=69,
                points=1234567,
                acl_based=False,
            ),
            add=True,
        )
        gui._root.update()
        gui.channels.get_selection()
        # Inventory overview
        drop = create_drop(
            "Wardrobe Cleaning", "Cleaning Masters", ["Fancy Pants"], 2, 7, 239, 240
        )
        campaign = drop.campaign
        await gui.inv.add_campaign(campaign)

        gui.print("Single-line test message")
        await asyncio.sleep(1)
        gui.print("Multi-line\ntest\nmessage")

        # Tray
        # gui.tray.minimize()
        await asyncio.sleep(2)
        claim_text = (
            f"{campaign.game.name}\n"
            f"{drop.rewards_text()} ({campaign.claimed_drops}/{campaign.total_drops})"
        )
        gui.tray.notify(claim_text, "Mined Drop")

        # Drop progress
        gui.display_drop(drop, countdown=False)
        await asyncio.sleep(3)
        gui.progress.start_timer()
        await asyncio.sleep(5)
        gui.clear_drop()
        await asyncio.sleep(5)
        gui.display_drop(drop)

        await asyncio.sleep(63)
        drop.current_minutes = 240
        drop.remaining_minutes = 0
        drop.progress = 1.0
        campaign = drop.campaign
        campaign.remaining_minutes -= 1
        campaign.progress = 3/7
        campaign.claimed_drops = 3
        campaign.remaining_drops = 4
        gui.display_drop(drop)
        await asyncio.sleep(10)
        drop.current_minutes = 0
        drop.remaining_minutes = 240
        drop.progress = 0.0
        gui.display_drop(drop)

    def main_exit(task: asyncio.Task[None]) -> None:
        if task.exception() is not None:
            exit_event.set()

    loop = asyncio.new_event_loop()
    asyncio.set_event_loop(loop)
    exit_event = asyncio.Event()
    main_task = loop.create_task(main(exit_event))
    main_task.add_done_callback(main_exit)
    loop.run_until_complete(exit_event.wait())
    if main_task.done():
        loop.run_until_complete(main_task)<|MERGE_RESOLUTION|>--- conflicted
+++ resolved
@@ -1779,18 +1779,7 @@
         # withdraw immediately to prevent the window from flashing
         self._root.withdraw()
         # root.resizable(False, True)
-<<<<<<< HEAD
-        with Image_module.open(resource_path("pickaxe.ico")) as image:
-            root.iconphoto(  # window icon
-                True,
-                PhotoImage(
-                    master=root,
-                    image=image,
-                )
-            )
-=======
         set_root_icon(root, resource_path("pickaxe.ico"))
->>>>>>> ea049b65
         root.title(WINDOW_TITLE)  # window title
         root.bind_all("<KeyPress-Escape>", self.unfocus)  # pressing ESC unfocuses selection
         # Image cache for displaying images
