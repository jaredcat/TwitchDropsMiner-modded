from __future__ import annotations

# import an additional thing for proper PyInstaller freeze support
from multiprocessing import freeze_support
from datetime import datetime


if __name__ == "__main__":
    print(f"{datetime.now().strftime('%Y-%m-%d %X')}: Starting: Twitch Drops Miner")
    freeze_support()
    import io
    import sys
    import signal
    import asyncio
    import logging
    import argparse
    import warnings
    import traceback
    import tkinter as tk
    from tkinter import messagebox
    from typing import IO, NoReturn

    if sys.platform == "win32":
        import win32gui

    from translate import _
    from twitch import Twitch
    from settings import Settings
    from version import __version__
    from exceptions import CaptchaRequired
    from utils import resource_path, set_root_icon
    from constants import CALL, SELF_PATH, FILE_FORMATTER, LOG_PATH, WINDOW_TITLE

    warnings.simplefilter("default", ResourceWarning)

    class Parser(argparse.ArgumentParser):
        def __init__(self, *args, **kwargs) -> None:
            super().__init__(*args, **kwargs)
            self._message: io.StringIO = io.StringIO()

        def _print_message(self, message: str, file: IO[str] | None = None) -> None:
            self._message.write(message)
            # print(message, file=self._message)

        def exit(self, status: int = 0, message: str | None = None) -> NoReturn:
            try:
                super().exit(status, message)  # sys.exit(2)
            finally:
                messagebox.showerror("Argument Parser Error", self._message.getvalue())

    class ParsedArgs(argparse.Namespace):
        _verbose: int
        _debug_ws: bool
        _debug_gql: bool
        log: bool
        tray: bool
        no_run_check: bool

        # TODO: replace int with union of literal values once typeshed updates
        @property
        def logging_level(self) -> int:
            return {
                0: logging.ERROR,
                1: logging.WARNING,
                2: logging.INFO,
                3: CALL,
                4: logging.DEBUG,
            }[min(self._verbose, 3)]

        @property
        def debug_ws(self) -> int:
            """
            If the debug flag is True, return DEBUG.
            If the main logging level is DEBUG, return INFO to avoid seeing raw messages.
            Otherwise, return NOTSET to inherit the global logging level.
            """
            if self._debug_ws:
                return logging.DEBUG
            elif self._verbose >= 3:
                return logging.INFO
            return logging.NOTSET

        @property
        def debug_gql(self) -> int:
            if self._debug_gql:
                return logging.DEBUG
            elif self._verbose >= 3:
                return logging.INFO
            return logging.NOTSET

    # handle input parameters
    # NOTE: parser output is shown via message box
    # we also need a dummy invisible window for the parser
    root = tk.Tk()
    root.overrideredirect(True)
    root.withdraw()
<<<<<<< HEAD
    with Image_module.open(resource_path("pickaxe.ico")) as image:
        root.iconphoto(
            True, PhotoImage(master=root, image=image)
        )
=======
    set_root_icon(root, resource_path("pickaxe.ico"))
>>>>>>> ea049b65
    root.update()
    parser = Parser(
        SELF_PATH.name,
        description="A program that allows you to mine timed drops on Twitch.",
    )
    parser.add_argument("--version", action="version", version=f"v{__version__}")
    parser.add_argument("-v", dest="_verbose", action="count", default=0)
    parser.add_argument("--tray", action="store_true")
    parser.add_argument("--log", action="store_true")
    # undocumented debug args
    parser.add_argument(
        "--no-run-check", dest="no_run_check", action="store_true", help=argparse.SUPPRESS
    )
    parser.add_argument(
        "--debug-ws", dest="_debug_ws", action="store_true", help=argparse.SUPPRESS
    )
    parser.add_argument(
        "--debug-gql", dest="_debug_gql", action="store_true", help=argparse.SUPPRESS
    )
    args = parser.parse_args(namespace=ParsedArgs())
    # load settings
    try:
        settings = Settings(args)
    except Exception:
        messagebox.showerror(
            "Settings error",
            f"There was an error while loading the settings file:\n\n{traceback.format_exc()}"
        )
        sys.exit(4)
    # dummy window isn't needed anymore
    root.destroy()
    # get rid of unneeded objects
    del root, parser

    # check if we're not already running
    if sys.platform == "win32":
        try:
            exists = win32gui.FindWindow(None, WINDOW_TITLE)
        except AttributeError:
            # we're not on Windows - continue
            exists = False
        if exists and not settings.no_run_check:
            # already running - exit
            sys.exit(3)

    # set language
    try:
        _.set_language(settings.language)
    except ValueError:
        # this language doesn't exist - stick to English
        pass

    # handle logging stuff
    if settings.logging_level > logging.DEBUG:
        # redirect the root logger into a NullHandler, effectively ignoring all logging calls
        # that aren't ours. This always runs, unless the main logging level is DEBUG or lower.
        logging.getLogger().addHandler(logging.NullHandler())
    logger = logging.getLogger("TwitchDrops")
    logger.setLevel(settings.logging_level)
    if settings.log:
        handler = logging.FileHandler(LOG_PATH)
        handler.setFormatter(FILE_FORMATTER)
        logger.addHandler(handler)
    logging.getLogger("TwitchDrops.gql").setLevel(settings.debug_gql)
    logging.getLogger("TwitchDrops.websocket").setLevel(settings.debug_ws)

    # client run
    exit_status = 0
    loop = asyncio.new_event_loop()
    asyncio.set_event_loop(loop)
    client = Twitch(settings)
    signal.signal(signal.SIGINT, lambda *_: client.gui.close())
    signal.signal(signal.SIGTERM, lambda *_: client.gui.close())
    try:
        loop.run_until_complete(client.run())
    except CaptchaRequired:
        exit_status = 1
        client.prevent_close()
        client.print(_("error", "captcha"))
    except Exception:
        exit_status = 1
        client.prevent_close()
        client.print("Fatal error encountered:\n")
        client.print(traceback.format_exc())
    finally:
        signal.signal(signal.SIGINT, signal.SIG_DFL)
        signal.signal(signal.SIGTERM, signal.SIG_DFL)
        client.print(_("gui", "status", "exiting"))
        loop.run_until_complete(client.shutdown())
    if not client.gui.close_requested:
        client.print(_("status", "terminated"))
        client.gui.status.update(_("gui", "status", "terminated"))
    loop.run_until_complete(client.gui.wait_until_closed())
    # save the application state
    # NOTE: we have to do it after wait_until_closed,
    # because the user can alter some settings between app termination and closing the window
    client.save(force=True)
    client.gui.stop()
    client.gui.close_window()
    loop.run_until_complete(loop.shutdown_asyncgens())
    loop.close()
    sys.exit(exit_status)<|MERGE_RESOLUTION|>--- conflicted
+++ resolved
@@ -94,14 +94,7 @@
     root = tk.Tk()
     root.overrideredirect(True)
     root.withdraw()
-<<<<<<< HEAD
-    with Image_module.open(resource_path("pickaxe.ico")) as image:
-        root.iconphoto(
-            True, PhotoImage(master=root, image=image)
-        )
-=======
     set_root_icon(root, resource_path("pickaxe.ico"))
->>>>>>> ea049b65
     root.update()
     parser = Parser(
         SELF_PATH.name,
