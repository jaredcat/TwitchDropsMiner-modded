aiohttp>2.0,<4.0
<<<<<<< HEAD
Pillow~=9.5.0
=======
Pillow
pystray
>>>>>>> bb51bf74
PyGObject; sys_platform == "linux" # required for better system tray support on Linux
# selenium-wire
# undetected-chromedriver
# this is installed only on windows
pywin32; sys_platform == "win32"
truststore; sys_platform == "linux" and python_version >= "3.10"
yarl~=1.9.2<|MERGE_RESOLUTION|>--- conflicted
+++ resolved
@@ -1,10 +1,6 @@
 aiohttp>2.0,<4.0
-<<<<<<< HEAD
 Pillow~=9.5.0
-=======
-Pillow
-pystray
->>>>>>> bb51bf74
+pystray==0.19.5
 PyGObject; sys_platform == "linux" # required for better system tray support on Linux
 # selenium-wire
 # undetected-chromedriver
